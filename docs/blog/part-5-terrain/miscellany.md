---
title: Miscellany
---

---

## Contents

This chapter introduces several largely unrelated Vulkan components that logically follow on from the previous terrain demo chapter:

- [Buffer Helper](#buffer-helper)
- [Push Constants](#push-constants)
- [Shader Constants](#shader-constants)
- [Pipeline Derivation](#pipeline-derivation)
- [Pipeline Cache](#pipeline-cache)
- [Queries](#queries)

---

## Buffer Helper

All of the following sections rely on the `BufferHelper` which is a new utility class for NIO buffers.

Most Vulkan functionality assumes __direct__ NIO buffers which are created by the following convenience factory:

```java
public final class BufferHelper {
    /**
     * Native byte order for a bufferable object.
     */
    public static final ByteOrder NATIVE_ORDER = ByteOrder.nativeOrder();

    private BufferHelper() {
    }

    public static ByteBuffer allocate(int len) {
        return ByteBuffer.allocateDirect(len).order(NATIVE_ORDER);
    }
}
```

The utility class also converts an NIO buffer to a byte array:

```java
public static byte[] array(ByteBuffer bb) {
    if(bb.isDirect()) {
        bb.rewind();
        int len = bb.limit();
        byte[] bytes = new byte[len];
        for(int n = 0; n < len; ++n) {
            bytes[n] = bb.get();
        }
        return bytes;
    }
    else {
        return bb.array();
    }
}
```

And the reverse operation:

```java
public static ByteBuffer buffer(byte[] array) {
    ByteBuffer bb = allocate(array.length);
    if(bb.isDirect()) {
        for(byte b : array) {
            bb.put(b);
        }
    }
    else {
        bb.put(array);
    }
    return bb;
}
```

Direct NIO buffers generally do not support the optional bulk methods, hence this new helper and the various `isDirect` tests in the code.

Existing code that converts arrays to/from byte buffers is refactored using the new utility methods, e.g. shader SPIV code.

---

## Push Constants

### Introduction

Push constants are an alternative and more efficient mechanism for transferring arbitrary data to shaders with some constraints:

* The maximum amount of data is usually relatively small.

* The data is stored within a command buffer _instance_ which is generally updated per frame.

* Push constants have alignment restrictions on the size and offset of each element.

See [vkCmdPushConstants](https://www.khronos.org/registry/vulkan/specs/1.2-extensions/man/html/vkCmdPushConstants.html).

### Range

A _push constant range_ specifies a portion of the data and the shader stages where it can be used:

```java
public record Range(int offset, int size, Set<VkShaderStage> stages) {
    void populate(VkPushConstantRange range) {
        range.stageFlags = new BitMask<>(stages);
        range.size = size;
        range.offset = offset;
    }
}
```

The _offset_ and _size_ of a push constant range must be a multiple of four bytes which is validated in the constructor by the following helper:

```java
static void validate(int size) {
    if((size % 4) != 0) throw new IllegalArgumentException();
}
```

The push constant class itself has a set of ranges and a backing NIO data buffer:

```java
public final class PushConstant {
    public record Range {
        ...
    }

    private final ByteBuffer data;
    private final List<Range> ranges;
}
```

The constructor sizes and allocates the data buffer according to the ranges:

```java
PushConstant(List<Range> ranges) {
    int len = ranges.stream().mapToInt(Range::max).reduce(0, Integer::max);
    this.data = BufferHelper.allocate(len);
    this.ranges = List.copyOf(ranges);
}
```

Where `max` is used to determine the overall size of the data buffer:

```java
int max() {
    return offset + size;
}
```

Notes:

* Multiple ranges can be specified which allows the application to update some or all of the push constants at different shader stages and also enables the hardware to perform optimisations.

* Ranges can overlap, hence the need to determine the `max` buffer length.

* However the entire backing buffer must be covered by at least one range (validation not shown).

A range of the push constants is updated in the render sequence by the following command:

```java
private final class UpdateCommand implements Command {
    private final Range range;
    private final PipelineLayout layout;
    private final BitMask<VkShaderStage> stages;

    @Override
    public void record(VulkanLibrary lib, Command.Buffer buffer) {
        data.position(range.offset);
        lib.vkCmdPushConstants(buffer, layout, stages, range.offset, range.size, data);
    }
}
```

And the new API method is added to the pipeline layout library:

```java
void vkCmdPushConstants(Buffer commandBuffer, PipelineLayout layout, int stageFlags, int offset, int size, ByteBuffer pValues);
```

Note that the data buffer is rewound before updates are applied, generally Vulkan seems to automatically rewind buffers as required (e.g. for updating the uniform buffer) but not in this case.

And update commands are created by a factory method:

```java
public Command update(Range range, PipelineLayout layout) {
    if(!ranges.contains(range)) throw new IllegalArgumentException();
    if(layout.push() != this) throw new IllegalArgumentException();
    return new UpdateCommand(range, layout);
}
```

### Pipeline Layout

A push constant is added to the pipeline layout and the associated builder is modified to configure the ranges:

```java
public static class Builder {
    private final List<Range> ranges = new ArrayList<>();

    public Builder add(Range range) {
        ranges.add(range);
        return this;
    }
}
```

The push constant is instantiated and the ranges added to the pipeline layout:

```java
PushConstant push;
if(ranges.isEmpty()) {
    push = PushConstant.NONE;
}
else {
    push = new PushConstant(ranges);
    info.pushConstantRangeCount = ranges.size();
    info.pPushConstantRanges = StructureCollector.pointer(ranges, new VkPushConstantRange(), Range::populate);
}
    
...
    
return new PipelineLayout(layout.getValue(), dev, push);
```

Where `NONE` is the empty push constant.

### Integration

To use the push constants in the terrain demo the uniform buffer is first replaced with the following layout declaration in the vertex shader:

```glsl
layout(push_constant) uniform Matrices {
    mat4 model;
    mat4 view;
    mat4 projection;
};
```

In the pipeline configuration we remove the uniform buffer and replace it with a single push constant range sized to the three matrices:

```java
@Bean
static Range range() {
    int len = 3 * Matrix.IDENTITY.length();
    return new Range(0, len, Set.of(VkShaderStage.VERTEX));
}
```

Which is registered with the pipeline:

```java
@Bean
PipelineLayout layout(DescriptorSet.Layout layout, PushConstant.Range range) {
    return new PipelineLayout.Builder()
        .add(layout)
        .add(range)
        .build(dev);
}
```

Next a command is created to update the whole of the push constants buffer:

```java
@Bean
static UpdateCommand update(Range range, PipelineLayout layout) {
    PushConstant push = layout.push();
    return push.update(range, layout);
}
```

In the camera configuration the push constants are updated once per frame:

```java
@Bean
public Task matrix(PushUpdateCommand update) {
    ByteBuffer data = update.data();
    return () -> {
        data.rewind();
        Matrix.IDENTITY.buffer(data);
        cam.matrix().buffer(data);
        projection.buffer(data);
    };
}
```

And finally the update command is added to the render sequence before starting the render pass.

---

## Shader Constants

The terrain shaders contain a number of hard coded parameters (such as the tesselation factor and height scalar) which would ideally be programatically configured, possibly from a properties file.
Additionally in general we prefer to centralise common or shared parameters to avoid hard-coding the same information in multiple locations or having to replicate shaders for different parameters.

Vulkan provides _specialisation constants_ for these requirements which parameterise a shader when it is instantiated.
For example in the evaluation shader the hard-coded height scale is replaced with the following constant declaration:

```glsl
layout(constant_id=1) const float HeightScale = 2.5;
```

Note that the constant also has a default value if it is not explicitly configured by the application.

First a new type is implemented as a wrapper for a set of constants:

```java
public final class SpecialisationConstants {
    private final Map<Integer, Constant> constants;
}
```

Where a specialisation constant is defined as follows:

```java
public sealed interface Constant {
    /**
     * @return Size of this constant (bytes)
     */
    int size();

    /**
     * Writes this constant to the given buffer.
     * @param bb Buffer
     */
    void buffer(ByteBuffer bb);
}
```

We can now implement the supported constant types, starting with integer values:

```java
record IntegerConstant(int value) implements Constant {
    @Override
    public int size() {
        return Integer.BYTES;
    }

    @Override
    public void buffer(ByteBuffer bb) {
        bb.putInt(value);
    }
}
```

Floating-point values:

```java
record FloatConstant(float value) implements Constant {
    @Override
    public int size() {
        return Float.BYTES;
    }

    @Override
    public void buffer(ByteBuffer bb) {
        bb.putFloat(value);
    }
}
```

And finally boolean values:

```java
record BooleanConstant(boolean value) implements Constant {
    @Override
    public int size() {
        return Integer.BYTES;
    }

    @Override
    public void buffer(ByteBuffer bb) {
        int n = NativeBooleanConverter.toInteger(value);
        bb.putInt(n);
    }
}
```

<<<<<<< HEAD
A convenience builder (not shown) is also implemented to construct a set of shader constants.

=======
>>>>>>> 872ce8ad
The Vulkan descriptor for a set of specialisation constants consists of two components:

1. A data buffer containing the actual values of the constants.

2. A list of entries specifying the constant identifiers and offsets into the data buffer.

First the constants are transformed to an array of entries:

```java
VkSpecializationInfo build() {
    Populate populate = new Populate();
    VkSpecializationMapEntry entries = StructureCollector.pointer(constants.entrySet(), new VkSpecializationMapEntry(), populate::populate);
    ...
}
```

Where the `Populate` helper class builds the entry for each constant and calculates the offset and the overall buffer length as a side-effect:

```java
private static class Populate {
    private int len;

    void populate(Entry<Integer, Constant> entry, VkSpecializationMapEntry out) {
        // Determine the size of this constant
        Constant constant = entry.getValue();
        int size = constant.size();

        // Populate the entry for this constant
        out.constantID = entry.getKey();
        out.offset = len;
        out.size = size;

        // Calculate the overall buffer length
        len += size;
    }
}
```

Now the data buffer can be allocated and populated from the constant values:

```java
var bb = BufferHelper.allocate(populate.len);
for(Constant c : constants.values()) {
    c.buffer(bb);
}
```

And finally the Vulkan descriptor for the set of constants is constructed:

```java
var info = new VkSpecializationInfo();
info.mapEntryCount = constants.size();
info.pMapEntries = entries;
info.dataSize = populate.len;
info.pData = bb;
return info;
```

Specialisation constants are configured in the programmable shader stages of the pipeline:

```java
public class ProgrammableShaderStage {
<<<<<<< HEAD
    private VkSpecializationInfo constants;

    public Builder constants(Map<Integer, Object> constants) {
        this.constants = build(constants);
        return this;
=======
    private SpecialisationConstants constants;

    void populate(VkPipelineShaderStageCreateInfo info) {
        ...
        if(constants != null) {
            info.pSpecializationInfo = constants.build();
        }
>>>>>>> 872ce8ad
    }
}
```

A set of specialisation constants can be now be configured for use in both tesselation shaders:

```java
class PipelineConfiguration {
    private final SpecialisationConstants constants = new SpecialisationConstants(Map.of(0, 20f, 1, 2.5f));
}
```

And finally the relevant shaders are parameterised when the pipeline is constructed, for example:

```java
shader(VkShaderStage.TESSELLATION_EVALUATION)
    .shader(evaluation)
    .constants(constants)
    .build()
```

## Pipeline Derivation

### Overview

The wireframe terrain model is useful for visually testing the tesselation shader but we would like to be able to toggle between filled and wireframe modes.  The _polygon mode_ is a property of the rasterizer pipeline stage which implies the demo needs _two_ pipelines to switch between modes.  As things stand we _could_ use the same builder to create two pipelines with the second overriding the polygon mode.

However Vulkan supports _derivative_ pipelines which provide a hint to the hardware that a derived (or child) pipeline shares common properties with its parent, potentially improving performance when the pipelines are instantiated and when switching bindings in the render sequence.

### Derivative Pipelines

A pipeline that allows derivatives (i.e. the parent) is identified by a flag at instantiation-time:

```java
public static class Builder {
    private final Set<VkPipelineCreateFlag> flags = new HashSet<>();
    private Handle base;

    ...

    public Builder flag(VkPipelineCreateFlag flag) {
        this.flags.add(flag);
        return this;
    }
    
    public Builder parent() {
        return flag(VkPipelineCreateFlag.ALLOW_DERIVATIVES);
    }
}
```

Where `parent` configures a pipeline that can be derived from.

Note that the set of `flags` is also added to the pipeline domain object.

Vulkan offers two mutually exclusive methods to derive pipelines:

1. Derive from an _existing_ pipeline instance.

2. Create an array of pipelines where derivative _peer_ pipelines are specified by index with the array.

A pipeline derived from an existing parent instance is specified by the following new method on the builder:

```java
public Builder derive(Pipeline base) {
    check(base.flags());
    this.base = base.handle();
    return this;
}
```

Where the local `derive` helper validates that the parent supports derivatives and marks the pipeline as a derivative:

```java
private void derive(Set<VkPipelineCreateFlag> flags) {
    if(!flags.contains(VkPipelineCreateFlag.ALLOW_DERIVATIVES)) throw new IllegalStateException(...);
    this.flags.add(VkPipelineCreateFlag.DERIVATIVE);
}
```

The base pipeline is populated in the `build` method:

```java
info.basePipelineHandle = base;
```

### Pipeline Peers

To support peer derivatives the pipeline builder is refactored to create an array of pipelines:

```java
public static List<Pipeline> build(List<Builder> builders, PipelineCache cache, DeviceContext dev) {
    // Build array of descriptors
    VkGraphicsPipelineCreateInfo[] array = StructureCollector.array(builders, new VkGraphicsPipelineCreateInfo(), Builder::populate);

    // Allocate pipelines
    VulkanLibrary lib = dev.library();
    Pointer[] handles = new Pointer[array.length];
    check(lib.vkCreateGraphicsPipelines(dev, cache, array.length, array, null, handles));

    // Create pipelines
    Pipeline[] pipelines = new Pipeline[array.length];
    for(int n = 0; n < array.length; ++n) {
        Builder builder = builders.get(n);
        pipelines[n] = new Pipeline(handles[n], dev, builder.layout, builder.flags);
    }
    return Arrays.asList(pipelines);
}
```

And the existing `build` method becomes a helper to instantiate a single pipeline.

A derivative peer pipeline can now be configured by a second `derive` overload:

```java
public Builder derive(Builder parent) {
    if(parent == this) throw new IllegalStateException();
    derive(parent.flags);
    this.parent = notNull(parent);
    return this;
}
```

The peer index is patched in the `build` method after the array has been populated:

```java
for(int n = 0; n < array.length; ++n) {
    Builder parent = builders.get(n).parent;
    if(parent == null) {
        continue;
    }
    int index = builders.indexOf(parent);
    if(index == -1) throw new IllegalArgumentException();
    array[n].basePipelineIndex = index;
}
```

Note that this second derivative approach currently does __not__ clone the pipeline builder configuration implying there may still be a large amount of code duplication (pipeline layout, the various stages, etc).  This may be something for future consideration.

### Integration

In the demo we now have several alternatives to switch between polygon modes, the configuration is modified to derive the wire-frame alternative from the existing pipeline:

```java
@Bean
public List<Pipeline> pipelines(...) {
    // Init main pipeline
    Pipeline pipeline = new Pipeline.Builder()
        ...
        .build();

    // Derive wireframe pipeline
    Pipeline wireframe = pipeline
        ...
        .derive(pipeline)
        .rasterizer()
            .polygon(VkPolygonMode.LINE)
            .build()
        .build();
}
```

In the render configuration the beans for the pipeline and command sequence are modified to generate new instances on each invocation rather than the previous singleton:

```java
private final AtomicInteger index = new AtomicInteger();

@Bean()
public RenderSequence(Pipeline[] pipelines) {
}
```

TODO 

And a toggle handler is bound to the space bar to allow the application to switch between the pipelines at runtime. Cool.

---

## Pipeline Cache

A _pipeline cache_ stores the results of pipeline construction and can be reused between pipelines and between runs of an application, allowing the hardware to possibly optimise pipeline construction.  

A pipeline cache is a trivial opaque domain class:

```java
public class PipelineCache extends AbstractVulkanObject {
    @Override
    protected Destructor<PipelineCache> destructor(VulkanLibrary lib) {
        return lib::vkDestroyPipelineCache;
    }
}
```

A cache object is instantiated using a factory method:

```java
public static PipelineCache create(DeviceContext dev, byte[] data) {
    // Build create descriptor
    VkPipelineCacheCreateInfo info = new VkPipelineCacheCreateInfo();
    if(data != null) {
        info.initialDataSize = data.length;
        info.pInitialData = BufferHelper.buffer(data);
    }

    // Create cache
    VulkanLibrary lib = dev.library();
    PointerByReference ref = dev.factory().pointer();
    check(lib.vkCreatePipelineCache(dev, info, null, ref));

    // Create domain object
    return new PipelineCache(ref.getValue(), dev);
}
```

Where `data` is the previously persisted cache (the data itself is platform specific).

The following method retrieves the cache data after construction of the pipeline (generally before application termination):

```java
public ByteBuffer data() {
    DeviceContext dev = super.device();
    VulkanFunction<ByteBuffer> func = (count, data) -> dev.library().vkGetPipelineCacheData(dev, this, count, data);
    IntByReference count = dev.factory().integer();
    return func.invoke(count, BufferHelper::allocate);
}
```

Caches can also be merged such that a single instance can be reused across multiple pipelines:

```java
public void merge(Collection<PipelineCache> caches) {
    DeviceContext dev = super.device();
    VulkanLibrary lib = dev.library();
    check(lib.vkMergePipelineCaches(dev, this, caches.size(), NativeObject.array(caches)));
}
```

Finally we add a new API library for the cache:

```java
int  vkCreatePipelineCache(DeviceContext device, VkPipelineCacheCreateInfo pCreateInfo, Pointer pAllocator, PointerByReference pPipelineCache);
int  vkMergePipelineCaches(DeviceContext device, PipelineCache dstCache, int srcCacheCount, Pointer pSrcCaches);
int  vkGetPipelineCacheData(DeviceContext device, PipelineCache cache, IntByReference pDataSize, ByteBuffer pData);
void vkDestroyPipelineCache(DeviceContext device, PipelineCache cache, Pointer pAllocator);
```

To persist a cache we implement a simple loader:

```java
public static class Loader implements ResourceLoader<InputStream, PipelineCache> {
    private final DeviceContext dev;

    @Override
    public InputStream map(InputStream in) throws IOException {
        return in;
    }

    @Override
    public PipelineCache load(InputStream in) throws IOException {
        byte[] data = in.readAllBytes();
        return create(dev, data);
    }

    public void write(PipelineCache cache, OutputStream out) throws IOException {
        byte[] array = BufferHelper.array(cache.data());
        out.write(array);
    }
}
```

TODO - cache manager, file source helper, integration

---

## Queries

### Overview

Vulkan provides a _query_ API that allows an application to perform the following:

* _occlusion_ queries.

* retrieve pipeline statistics.

* inject timestamps into a command sequence.

* and some extensions that are out-of-scope for this project.

A _query_ is generally implemented as a pair of commands that wrap a segment of a rendering sequence, except for timestamps which consist of a single atomic command.
Queries are allocated from a _query pool_ which is essentially an array of available _slots_ for the results.

After execution the results of the query can be retrieved on-demand to an arbitrary NIO buffer or copied asynchronously to a Vulkan buffer.

First a new JNA library is created for the query API:

```java
interface Library {
    int  vkCreateQueryPool(DeviceContext device, VkQueryPoolCreateInfo pCreateInfo, Pointer pAllocator, PointerByReference pQueryPool);
    void vkDestroyQueryPool(DeviceContext device, Pool queryPool, Pointer pAllocator);
    void vkCmdResetQueryPool(Buffer commandBuffer, Pool queryPool, int firstQuery, int queryCount);
    void vkCmdBeginQuery(Buffer commandBuffer, Pool queryPool, int query, BitMask<VkQueryControlFlag> flags);
    void vkCmdEndQuery(Buffer commandBuffer, Pool queryPool, int query);
    void vkCmdWriteTimestamp(Buffer commandBuffer, VkPipelineStage pipelineStage, Pool queryPool, int query);
    int  vkGetQueryPoolResults(DeviceContext device, Pool queryPool, int firstQuery, int queryCount, long dataSize, ByteBuffer pData, long stride, BitMask<VkQueryResultFlag> flags);
    void vkCmdCopyQueryPoolResults(Buffer commandBuffer, Pool queryPool, int firstQuery, int queryCount, VulkanBuffer dstBuffer, long dstOffset, long stride, BitMask<VkQueryResultFlag> flags);
}
```

### Queries

The outline class for the query framework is as follows:

```java
public interface Query {
    /**
     * Default implementation for a measurement query wrapping a portion of the render sequence.
     */
    interface DefaultQuery extends Query {
    }

    /**
     * Timestamp query.
     */
    interface Timestamp extends Query {
    }

    public static class Pool extends AbstractVulkanObject {
        private final VkQueryType type;
        private final int slots;
    }
}
```

A query pool is instantiated via a factory method:

```java
public static Pool create(DeviceContext dev, VkQueryType type, int slots, VkQueryPipelineStatisticFlag... stats) {
    // Init create descriptor
    var info = new VkQueryPoolCreateInfo();
    info.queryType = notNull(type);
    info.queryCount = oneOrMore(slots);
    info.pipelineStatistics = new BitMask<>(stats);

    // Instantiate query pool
    PointerByReference ref = dev.factory().pointer();
    VulkanLibrary lib = dev.library();
    check(lib.vkCreateQueryPool(dev, info, null, ref));

    // Create pool
    return new Pool(ref.getValue(), dev, type, slots);
}
```

Note that the `stats` collection parameter is only valid for a `PIPELINE_STATISTICS` query.

Query instances can then be allocated from the pool, the default implementation is used to wrap a segment of the rendering sequence:

```java
public DefaultQuery query(int slot) {
    return new DefaultQuery() {
        @Override
        public Command begin(VkQueryControlFlag... flags) {
            int mask = new BitMask<>(flags);
            return (lib, buffer) -> lib.vkCmdBeginQuery(buffer, Pool.this, slot, mask);
        }

        @Override
        public Command end() {
            return (lib, buffer) -> lib.vkCmdEndQuery(buffer, Pool.this, slot);
        }
    };
}
```

Similarly for timestamp queries:

```java
public Timestamp timestamp(int slot) {
    return new Timestamp() {
        @Override
        public Command timestamp(VkPipelineStage stage) {
            return (lib, buffer) -> lib.vkCmdWriteTimestamp(buffer, stage, Pool.this, slot);
        }
    };
}
```

Finally query slots (or the entire pool) must be reset before execution:

```java
public Command reset(int start, int num) {
    return (lib, buffer) -> lib.vkCmdResetQueryPool(buffer, this, start, num);
}
```

Note that this command __must__ be invoked before the start of a render pass.

### Results Builder

Retrieval of the results of a query is somewhat complicated:

* There are two supported mechanisms: on-demand or asynchronous copy to a buffer.

* Multiple results can be retrieved in one operation by specifying a _range_ of query slots, i.e. essentially an array of results.

* Results can be integer or long data types.

Therefore configuration of the results is specified by a builder instantiated from the query pool:

```java
public class Pool ... {
    public ResultBuilder result() {
        return new ResultBuilder(this);
    }
}
```

The builder specifies the data type and the range of query slots to be retrieved:

```java
public static class ResultBuilder {
    private final Pool pool;
    private int start;
    private int count;
    private long stride = Integer.BYTES;
    private final Set<VkQueryResultFlag> flags = new HashSet<>();
}
```

A convenience setter is provided to initialise the results to a long data type:

```java
public ResultBuilder longs() {
    flag(VkQueryResultFlag.LONG);
    stride(Long.BYTES);
    return this;
}
```

Since query results can be retrieved using two different mechanisms the builder provides __two__ build methods.
For the case where the results are retrieved on-demand the application provides an NIO buffer:

```java
public Consumer<ByteBuffer> build() {
    int mask = validate();

    DeviceContext dev = pool.device();
    Library lib = dev.library();

    return buffer -> {
        check(lib.vkGetQueryPoolResults(dev, pool, start, count, size, buffer, stride, mask));
    };
}
```

The `validate` method checks that the `stride` is a multiple of the specified data type and builds the flags bit-mask:

```java
private BitMask<VkQueryResultFlag> validate() {
    // Validate query range
    if(start + count > pool.slots) {
        throw new IllegalArgumentException();
    }

    // Validate stride
    long multiple = flags.contains(VkQueryResultFlag.LONG) ? Long.BYTES : Integer.BYTES;
    if((stride % multiple) != 0) {
        throw new IllegalArgumentException();
    }

    // Build flags mask
    return new BitMask<>(flags);
}
```

The second variant generates a command that is injected into the render sequence to asynchronously copy the results to a given Vulkan buffer:

```java
public Command build(VulkanBuffer buffer, long offset) {
    buffer.require(VkBufferUsageFlag.TRANSFER_DST);
    int mask = validate();
    return (lib, cmd) -> {
        lib.vkCmdCopyQueryPoolResults(cmd, pool, start, count, buffer, offset, stride, mask);
    };
}
```

### Integration

The query framework is used in the terrain demo to further verify the tesselation process using a pipeline statistics query.

First a query pool is created that counts the number of vertices generated by the tesselator:

```java
@Bean
public Pool queryPool(LogicalDevice dev) {
    return new Pool.Builder()
        .type(VkQueryType.PIPELINE_STATISTICS)
        .statistic(VkQueryPipelineStatisticFlag.VERTEX_SHADER_INVOCATIONS)
        .slots(1)
        .build(dev);
}
```

A query instance is then allocated from the pool:

```java
@Bean
public Query query(Query.Pool pool) {
    return pool.query(1);
}
```

The query wraps the render pass in the command sequence:

```java
buffer
    .add(pool.reset())
    .add(frame.begin())
        .add(query.begin())
            ...
        .add(query.end())
    .add(FrameBuffer.END)
```

Again note the pool is `reset` before the start of the pass.

Finally the query results are configured as a frame listener to dump the vertex count to the console:

```java
@Bean
public FrameListener queryResults() {
    ByteBuffer results = BufferHelper.allocate(Integer.BYTES);
    Consumer<ByteBuffer> consumer = pool.result().build();
    return () -> {
        consumer.accept(results);
        System.out.println(results.getInt());
    };
}
```

The terrain demo application should now output the number of the vertices generated on each frame.  Obviously this is a very crude implementation just to illustrate the query framework.

---


<|MERGE_RESOLUTION|>--- conflicted
+++ resolved
@@ -376,11 +376,8 @@
 }
 ```
 
-<<<<<<< HEAD
 A convenience builder (not shown) is also implemented to construct a set of shader constants.
 
-=======
->>>>>>> 872ce8ad
 The Vulkan descriptor for a set of specialisation constants consists of two components:
 
 1. A data buffer containing the actual values of the constants.
@@ -443,13 +440,6 @@
 
 ```java
 public class ProgrammableShaderStage {
-<<<<<<< HEAD
-    private VkSpecializationInfo constants;
-
-    public Builder constants(Map<Integer, Object> constants) {
-        this.constants = build(constants);
-        return this;
-=======
     private SpecialisationConstants constants;
 
     void populate(VkPipelineShaderStageCreateInfo info) {
@@ -457,7 +447,6 @@
         if(constants != null) {
             info.pSpecializationInfo = constants.build();
         }
->>>>>>> 872ce8ad
     }
 }
 ```
